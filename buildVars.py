--- conflicted
+++ resolved
@@ -25,11 +25,7 @@
 	# Translators: Long description to be shown for this add-on on add-on information from add-ons manager
 	"addon_description": _("""Logs speech utterances to a file, after the user presses an initiating key. Can also log NVDA remote session speech from the NVDA Remote add-on, to the same or another file. Optionally includes speech from say-all."""),
 	# version
-<<<<<<< HEAD
-	"addon_version": "24.1.101",
-=======
-	"addon_version": "24.1.2",
->>>>>>> ec5db150
+	"addon_version": "24.1.102",
 	# Author(s)
 	"addon_author": "Luke Davis <XLTechie@newanswertech.com>, James Scholes",
 	# URL for the add-on documentation support
